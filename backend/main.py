from fastapi import FastAPI, HTTPException, BackgroundTasks, Depends
from fastapi.middleware.cors import CORSMiddleware
from fastapi.responses import JSONResponse
import logging
import json
from datetime import datetime, timedelta
from typing import List, Dict, Any, Optional
import os
import time
import traceback

# Import agents
from agents.aviation_pages_reader import AviationPagesReader
from agents.newsdata_agent import NewsDataAgent
from agents.groundnews_agent import GroundNewsAgent
from agents.institutional_reader import InstitutionalReader
from agents.rss_agent import RSSAgent

# Import database
from database_sqlite import init_database, get_database

# Import logging configuration
from logging_config import setup_logging

# Import scheduler
from scheduler import Scheduler

# Import security
from fastapi.security import OAuth2PasswordBearer, OAuth2PasswordRequestForm
import jwt
from jwt import PyJWTError
from passlib.context import CryptContext

# Setup logging
setup_logging()
logger = logging.getLogger(__name__)

app = FastAPI(title="Loud Curator API", version="2.0.0")

# CORS middleware
app.add_middleware(
    CORSMiddleware,
    allow_origins=["http://localhost:5173", "http://localhost:3000"],
    allow_credentials=True,
    allow_methods=["*"],
    allow_headers=["*"],
)

# Initialize database
try:
    db = init_database()
    logger.info("Database initialized successfully")
except Exception as e:
    logger.error(f"Failed to initialize database: {e}")
    raise

SECRET_KEY = os.getenv("SECRET_KEY", "supersecretkey")
ALGORITHM = "HS256"
ACCESS_TOKEN_EXPIRE_MINUTES = 60 * 24 * 7  # 1 week

pwd_context = CryptContext(schemes=["bcrypt"], deprecated="auto")
oauth2_scheme = OAuth2PasswordBearer(tokenUrl="/auth/token")

# JWT utility functions
def create_access_token(data: dict, expires_delta: int = None):
    to_encode = data.copy()
    if expires_delta:
        expire = datetime.utcnow() + timedelta(minutes=expires_delta)
    else:
        expire = datetime.utcnow() + timedelta(minutes=ACCESS_TOKEN_EXPIRE_MINUTES)
    to_encode.update({"exp": expire})
    return jwt.encode(to_encode, SECRET_KEY, algorithm=ALGORITHM)

def decode_access_token(token: str):
    try:
        payload = jwt.decode(token, SECRET_KEY, algorithms=[ALGORITHM])
        username: str = payload.get("sub")
        if username is None:
            raise HTTPException(status_code=401, detail="Invalid token")
        return username
    except PyJWTError:
        raise HTTPException(status_code=401, detail="Invalid token")

def get_current_user(token: str = Depends(oauth2_scheme)):
    username = decode_access_token(token)
    user = db.get_user_by_username(username)
    if not user:
        raise HTTPException(status_code=401, detail="User not found")
    return user

def dummy_ingest_callback():
    # This is a placeholder for the scheduler's ingest callback
    logger.info("Dummy ingest callback invoked.")
    return True

# Initialize scheduler with required callback
scheduler = Scheduler(ingest_callback=dummy_ingest_callback)

# Initialize agents
aviation_reader = AviationPagesReader()
newsdata_agent = NewsDataAgent()
groundnews_agent = GroundNewsAgent()
institutional_reader = InstitutionalReader()
rss_agent = RSSAgent()

@app.on_event("startup")
async def startup_event():
    """Initialize application on startup."""
    try:
        logger.info("Starting Loud Curator API...")
        
        # Start the scheduler
        scheduler.start()
        logger.info("Scheduler started successfully")
        
        # Log startup completion
        logger.info("Loud Curator API started successfully")
        
    except Exception as e:
        logger.error(f"Error during startup: {e}")
        raise

@app.on_event("shutdown")
async def shutdown_event():
    """Cleanup on application shutdown."""
    try:
        logger.info("Shutting down Loud Curator API...")
        
        # Stop the scheduler
        scheduler.stop()
        logger.info("Scheduler stopped")
        
        logger.info("Loud Curator API shutdown complete")
        
    except Exception as e:
        logger.error(f"Error during shutdown: {e}")

@app.get("/")
async def root():
    """Root endpoint with API information."""
    return {
        "message": "Loud Curator API",
        "version": "2.0.0",
        "status": "running",
        "timestamp": datetime.now().isoformat()
    }

@app.get("/health")
async def health_check():
    """Health check endpoint."""
    try:
        # Check database connection
        db_stats = db.get_article_stats()
        
        return {
            "status": "healthy",
            "timestamp": datetime.now().isoformat(),
            "database": {
                "status": "connected",
                "total_articles": db_stats.get("total_articles", 0)
            },
            "scheduler": {
                "status": "running" if scheduler.is_running else "stopped"
            }
        }
    except Exception as e:
        logger.error(f"Health check failed: {e}")
        raise HTTPException(status_code=503, detail="Service unhealthy")

@app.get("/news")
async def get_news(filters: Optional[Dict[str, Any]] = None):
    """Get all news articles with optional filtering."""
    try:
        start_time = time.time()
        
        # Get articles from database
        articles = db.get_all_articles(filters)
        
        # Log the request
        logger.info(f"GET /news - Retrieved {len(articles)} articles in {time.time() - start_time:.2f}s")
        
        return articles
        
    except Exception as e:
        logger.error(f"Error getting news: {e}")
        raise HTTPException(status_code=500, detail="Failed to retrieve news")

@app.get("/articles/{article_id}")
async def get_article(article_id: str):
    """Get a specific article by ID."""
    try:
        article = db.get_article_by_id(article_id)
        if not article:
            raise HTTPException(status_code=404, detail="Article not found")
        
        return article
        
    except HTTPException:
        raise
    except Exception as e:
        logger.error(f"Error getting article {article_id}: {e}")
        raise HTTPException(status_code=500, detail="Failed to retrieve article")

@app.put("/articles/{article_id}")
async def update_article(article_id: str, updates: Dict[str, Any]):
    """Update an article."""
    try:
        success = db.update_article(article_id, updates)
        if not success:
            raise HTTPException(status_code=404, detail="Article not found")
        
        logger.info(f"Updated article {article_id}")
        return {"message": "Article updated successfully"}
        
    except HTTPException:
        raise
    except Exception as e:
        logger.error(f"Error updating article {article_id}: {e}")
        raise HTTPException(status_code=500, detail="Failed to update article")

@app.put("/articles/{article_id}/status")
async def update_article_status(article_id: str, status_update: Dict[str, str]):
    """Update the status of an article."""
    try:
        new_status = status_update.get("status")
        if not new_status:
            raise HTTPException(status_code=400, detail="Status is required")
        
        success = db.update_article_status(article_id, new_status)
        if not success:
            raise HTTPException(status_code=404, detail="Article not found")
        
        logger.info(f"Updated article {article_id} status to {new_status}")
        return {"message": "Article status updated successfully"}
        
    except HTTPException:
        raise
    except Exception as e:
        logger.error(f"Error updating article status {article_id}: {e}")
        raise HTTPException(status_code=500, detail="Failed to update article status")

@app.delete("/articles/{article_id}")
async def delete_article(article_id: str):
    """Delete an article."""
    try:
        success = db.delete_article(article_id)
        if not success:
            raise HTTPException(status_code=404, detail="Article not found")
        
        logger.info(f"Deleted article {article_id}")
        return {"message": "Article deleted successfully"}
        
    except HTTPException:
        raise
    except Exception as e:
        logger.error(f"Error deleting article {article_id}: {e}")
        raise HTTPException(status_code=500, detail="Failed to delete article")

@app.post("/ingest")
async def ingest_news(background_tasks: BackgroundTasks):
    """Ingest news from all sources."""
    try:
        start_time = time.time()
        logger.info("Starting news ingestion...")
        
        # Run ingestion in background
        background_tasks.add_task(run_ingestion)
        
        return {
            "message": "News ingestion started",
            "timestamp": datetime.now().isoformat()
        }
        
    except Exception as e:
        logger.error(f"Error starting ingestion: {e}")
        raise HTTPException(status_code=500, detail="Failed to start ingestion")

async def run_ingestion():
    """Run the news ingestion process."""
    try:
        start_time = time.time()
        all_articles = []
        
        # Collect articles from all sources
        sources = [
            ("Aviation Pages", aviation_reader.fetch_articles),
            ("NewsData", newsdata_agent.fetch_articles),
            ("Ground News", groundnews_agent.fetch_articles),
            ("Institutional", institutional_reader.fetch_articles),
            ("RSS Feeds", rss_agent.fetch_articles)
        ]
        
        for source_name, fetch_func in sources:
            try:
                logger.info(f"Fetching articles from {source_name}...")
                articles = await fetch_func()
                
                if articles:
                    # Add source information
                    for article in articles:
                        article['source'] = source_name
                        article['feed_url'] = getattr(fetch_func, 'feed_url', None)
                    
                    all_articles.extend(articles)
                    logger.info(f"Fetched {len(articles)} articles from {source_name}")
                else:
                    logger.warning(f"No articles fetched from {source_name}")
                    
            except Exception as e:
                logger.error(f"Error fetching from {source_name}: {e}")
                continue
        
        if all_articles:
            # Deduplicate articles
            unique_articles = deduplicate_articles(all_articles)
            logger.info(f"Deduplicated {len(all_articles)} articles to {len(unique_articles)} unique articles")
            
            # Save to database
            success = db.save_all_articles(unique_articles)
            if success:
                logger.info(f"Successfully saved {len(unique_articles)} articles to database")
            else:
                logger.error("Failed to save articles to database")
        
        elapsed_time = time.time() - start_time
        logger.info(f"News ingestion completed in {elapsed_time:.2f} seconds")
        
    except Exception as e:
        logger.error(f"Error during ingestion: {e}")
        logger.error(traceback.format_exc())

def deduplicate_articles(
    new_articles: List[Dict[str, Any]],
    existing_articles: Optional[List[Dict[str, Any]]] = None,
) -> List[Dict[str, Any]]:
<<<<<<< HEAD
    """Remove duplicates between ``new_articles`` and ``existing_articles``.

    Articles are considered duplicates if they share the same URL or if their
    titles are over 80% similar.
=======
    """Remove duplicate articles based on title similarity and URL.

    Args:
        new_articles: Newly fetched articles to be checked for duplicates.
        existing_articles: Articles that already exist in the database. These
            will be considered when checking for duplicates.

    Returns:
        A list of unique articles from ``new_articles`` with duplicates removed.
>>>>>>> 30c32568
    """

    if not new_articles:
        return []

<<<<<<< HEAD
    unique_articles: List[Dict[str, Any]] = []

    # Populate sets with existing article data if provided
    seen_urls = {
        art.get("link", "").strip() for art in (existing_articles or [])
    }
    seen_titles = {
        art.get("title", "").strip().lower() for art in (existing_articles or [])
=======
    existing_articles = existing_articles or []

    unique_articles: List[Dict[str, Any]] = []
    seen_urls = {article.get("link", "").strip() for article in existing_articles}
    seen_titles = {
        article.get("title", "").strip().lower() for article in existing_articles
>>>>>>> 30c32568
    }

    for article in new_articles:
        url = article.get("link", "").strip()
        title = article.get("title", "").strip().lower()

<<<<<<< HEAD
        # Skip if we've already seen this URL
        if url in seen_urls:
            continue

        # Skip if title is very similar to one we've seen
        if any(title_similarity(title, seen) > 0.8 for seen in seen_titles):
=======
        # Skip if URL has been seen before
        if url in seen_urls:
            continue

        # Skip if title is too similar to a seen title
        if any(title_similarity(title, t) > 0.8 for t in seen_titles):
>>>>>>> 30c32568
            continue

        unique_articles.append(article)
        seen_urls.add(url)
        seen_titles.add(title)

    return unique_articles

def title_similarity(title1: str, title2: str) -> float:
    """Calculate similarity between two titles using simple word overlap."""
    words1 = set(title1.split())
    words2 = set(title2.split())
    
    if not words1 or not words2:
        return 0.0
    
    intersection = words1.intersection(words2)
    union = words1.union(words2)
    
    return len(intersection) / len(union)

@app.post("/select/{story_id}")
async def select_story(story_id: str):
    """Select a story for editing."""
    try:
        # Update article status to selected
        success = db.update_article_status(story_id, "selected")
        if not success:
            raise HTTPException(status_code=404, detail="Story not found")
        
        logger.info(f"Selected story {story_id}")
        return {"message": "Story selected successfully"}
        
    except HTTPException:
        raise
    except Exception as e:
        logger.error(f"Error selecting story {story_id}: {e}")
        raise HTTPException(status_code=500, detail="Failed to select story")

@app.post("/edit/{story_id}")
async def edit_story(story_id: str):
    """Edit a story with AI."""
    try:
        # Get the article
        article = db.get_article_by_id(story_id)
        if not article:
            raise HTTPException(status_code=404, detail="Story not found")
        
        # Update status to edited
        db.update_article_status(story_id, "edited")
        
        logger.info(f"Edited story {story_id}")
        return {"message": "Story edited successfully"}
        
    except HTTPException:
        raise
    except Exception as e:
        logger.error(f"Error editing story {story_id}: {e}")
        raise HTTPException(status_code=500, detail="Failed to edit story")

@app.post("/slack/{story_id}")
async def post_to_slack(story_id: str):
    """Post a story to Slack."""
    try:
        # Get the article
        article = db.get_article_by_id(story_id)
        if not article:
            raise HTTPException(status_code=404, detail="Story not found")
        
        # Update status to posted
        db.update_article_status(story_id, "posted")
        
        logger.info(f"Posted story {story_id} to Slack")
        return {"message": "Story posted to Slack successfully"}
        
    except HTTPException:
        raise
    except Exception as e:
        logger.error(f"Error posting story {story_id} to Slack: {e}")
        raise HTTPException(status_code=500, detail="Failed to post to Slack")

@app.post("/slack-figma/{story_id}")
async def post_to_slack_figma(story_id: str):
    """Post a story to Slack in Figma format."""
    try:
        # Get the article
        article = db.get_article_by_id(story_id)
        if not article:
            raise HTTPException(status_code=404, detail="Story not found")
        
        # Update status to posted
        db.update_article_status(story_id, "posted")
        
        logger.info(f"Posted story {story_id} to Slack Figma")
        return {"message": "Story posted to Slack Figma successfully"}
        
    except HTTPException:
        raise
    except Exception as e:
        logger.error(f"Error posting story {story_id} to Slack Figma: {e}")
        raise HTTPException(status_code=500, detail="Failed to post to Slack Figma")

# Settings endpoints
@app.get("/settings")
async def get_settings():
    """Get all settings."""
    try:
        settings = db.get_all_settings()
        return settings
    except Exception as e:
        logger.error(f"Error getting settings: {e}")
        raise HTTPException(status_code=500, detail="Failed to get settings")

@app.post("/settings")
async def save_setting(setting: Dict[str, str]):
    """Save a setting."""
    try:
        key = setting.get("key")
        value = setting.get("value")
        
        if not key or value is None:
            raise HTTPException(status_code=400, detail="Key and value are required")
        
        success = db.save_setting(key, value)
        if not success:
            raise HTTPException(status_code=500, detail="Failed to save setting")
        
        logger.info(f"Saved setting: {key}")
        return {"message": "Setting saved successfully"}
        
    except HTTPException:
        raise
    except Exception as e:
        logger.error(f"Error saving setting: {e}")
        raise HTTPException(status_code=500, detail="Failed to save setting")

@app.post("/settings/test-connection")
async def test_connection(connection: Dict[str, str]):
    """Test API connection."""
    try:
        api_type = connection.get("type")
        
        if api_type == "openai":
            # Test OpenAI connection
            return {"status": "success", "message": "OpenAI connection test successful"}
        elif api_type == "slack":
            # Test Slack connection
            return {"status": "success", "message": "Slack connection test successful"}
        else:
            raise HTTPException(status_code=400, detail="Invalid API type")
            
    except HTTPException:
        raise
    except Exception as e:
        logger.error(f"Error testing connection: {e}")
        raise HTTPException(status_code=500, detail="Failed to test connection")

# Scheduler endpoints
@app.get("/scheduler/status")
async def get_scheduler_status():
    """Get scheduler status."""
    try:
        return scheduler.get_status()
    except Exception as e:
        logger.error(f"Error getting scheduler status: {e}")
        raise HTTPException(status_code=500, detail="Failed to get scheduler status")

@app.post("/scheduler/start")
async def start_scheduler():
    """Start the scheduler."""
    try:
        scheduler.start()
        logger.info("Scheduler started via API")
        return {"message": "Scheduler started successfully"}
    except Exception as e:
        logger.error(f"Error starting scheduler: {e}")
        raise HTTPException(status_code=500, detail="Failed to start scheduler")

@app.post("/scheduler/stop")
async def stop_scheduler():
    """Stop the scheduler."""
    try:
        scheduler.stop()
        logger.info("Scheduler stopped via API")
        return {"message": "Scheduler stopped successfully"}
    except Exception as e:
        logger.error(f"Error stopping scheduler: {e}")
        raise HTTPException(status_code=500, detail="Failed to stop scheduler")

@app.post("/scheduler/schedule")
async def schedule_job(job: Dict[str, Any]):
    """Schedule a new job."""
    try:
        job_type = job.get("type")
        schedule_time = job.get("schedule")
        
        if not job_type or not schedule_time:
            raise HTTPException(status_code=400, detail="Job type and schedule are required")
        
        if job_type == "ingestion":
            scheduler.set_ingestion_schedule(True, "daily", schedule_time)
        elif job_type == "posting":
            scheduler.set_posting_schedule(True, "daily", schedule_time)
        else:
            raise HTTPException(status_code=400, detail="Invalid job type")
        logger.info(f"Scheduled job: {job_type}")
        return {"message": "Job scheduled successfully"}
        
    except HTTPException:
        raise
    except Exception as e:
        logger.error(f"Error scheduling job: {e}")
        raise HTTPException(status_code=500, detail="Failed to schedule job")

# Logging endpoints
@app.get("/logs")
async def get_logs(limit: int = 100):
    """Get recent application logs."""
    try:
        logs = db.get_recent_logs(limit)
        return logs
    except Exception as e:
        logger.error(f"Error getting logs: {e}")
        raise HTTPException(status_code=500, detail="Failed to get logs")

@app.get("/stats")
async def get_stats():
    """Get application statistics."""
    try:
        stats = db.get_article_stats()
        scheduler_status = scheduler.get_status()
        return {
            "articles": stats,
            "scheduler": scheduler_status,
            "timestamp": datetime.now().isoformat()
        }
    except Exception as e:
        logger.error(f"Error getting stats: {e}")
        raise HTTPException(status_code=500, detail="Failed to get stats")

# Auth endpoints
@app.post("/auth/register")
def register(form: OAuth2PasswordRequestForm = Depends()):
    if db.get_user_by_username(form.username):
        raise HTTPException(status_code=400, detail="Username already registered")
    success = db.create_user(form.username, form.password)
    if not success:
        raise HTTPException(status_code=400, detail="Registration failed")
    return {"message": "User registered successfully"}

@app.post("/auth/token")
def login(form: OAuth2PasswordRequestForm = Depends()):
    user = db.get_user_by_username(form.username)
    if not user or not db.verify_user(form.username, form.password):
        raise HTTPException(status_code=401, detail="Incorrect username or password")
    access_token = create_access_token({"sub": user["username"]})
    return {"access_token": access_token, "token_type": "bearer"}

@app.get("/auth/me")
def get_me(current_user: dict = Depends(get_current_user)):
    return {"username": current_user["username"], "email": current_user.get("email")}

# Error handlers
@app.exception_handler(Exception)
async def global_exception_handler(request, exc):
    """Global exception handler."""
    logger.error(f"Unhandled exception: {exc}")
    logger.error(traceback.format_exc())
    
    return JSONResponse(
        status_code=500,
        content={"detail": "Internal server error"}
    )

if __name__ == "__main__":
    import uvicorn
    uvicorn.run(app, host="0.0.0.0", port=8000)<|MERGE_RESOLUTION|>--- conflicted
+++ resolved
@@ -333,12 +333,6 @@
     new_articles: List[Dict[str, Any]],
     existing_articles: Optional[List[Dict[str, Any]]] = None,
 ) -> List[Dict[str, Any]]:
-<<<<<<< HEAD
-    """Remove duplicates between ``new_articles`` and ``existing_articles``.
-
-    Articles are considered duplicates if they share the same URL or if their
-    titles are over 80% similar.
-=======
     """Remove duplicate articles based on title similarity and URL.
 
     Args:
@@ -348,50 +342,27 @@
 
     Returns:
         A list of unique articles from ``new_articles`` with duplicates removed.
->>>>>>> 30c32568
     """
 
     if not new_articles:
         return []
 
-<<<<<<< HEAD
+    existing_articles = existing_articles or []
+
     unique_articles: List[Dict[str, Any]] = []
-
-    # Populate sets with existing article data if provided
-    seen_urls = {
-        art.get("link", "").strip() for art in (existing_articles or [])
-    }
-    seen_titles = {
-        art.get("title", "").strip().lower() for art in (existing_articles or [])
-=======
-    existing_articles = existing_articles or []
-
-    unique_articles: List[Dict[str, Any]] = []
-    seen_urls = {article.get("link", "").strip() for article in existing_articles}
-    seen_titles = {
-        article.get("title", "").strip().lower() for article in existing_articles
->>>>>>> 30c32568
-    }
+    seen_urls = {art.get("link", "").strip() for art in existing_articles}
+    seen_titles = {art.get("title", "").strip().lower() for art in existing_articles}
 
     for article in new_articles:
         url = article.get("link", "").strip()
         title = article.get("title", "").strip().lower()
 
-<<<<<<< HEAD
-        # Skip if we've already seen this URL
-        if url in seen_urls:
-            continue
-
-        # Skip if title is very similar to one we've seen
-        if any(title_similarity(title, seen) > 0.8 for seen in seen_titles):
-=======
         # Skip if URL has been seen before
         if url in seen_urls:
             continue
 
         # Skip if title is too similar to a seen title
         if any(title_similarity(title, t) > 0.8 for t in seen_titles):
->>>>>>> 30c32568
             continue
 
         unique_articles.append(article)
@@ -399,6 +370,7 @@
         seen_titles.add(title)
 
     return unique_articles
+
 
 def title_similarity(title1: str, title2: str) -> float:
     """Calculate similarity between two titles using simple word overlap."""
