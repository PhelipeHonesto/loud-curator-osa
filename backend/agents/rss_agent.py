import os
import uuid
from datetime import datetime
from pathlib import Path
from typing import List, Dict, Any, Optional
import feedparser
import requests
from urllib.parse import urlparse
import re

# Common aviation and news RSS feeds
DEFAULT_RSS_FEEDS = {
    "Aviation Week": "https://aviationweek.com/rss.xml",
    "Flight Global": "https://www.flightglobal.com/rss",
    "AIN Online": "https://www.ainonline.com/rss.xml",
    "Aviation International News": "https://www.ainonline.com/rss.xml",
    "Simple Flying": "https://simpleflying.com/feed/",
    "The Points Guy": "https://thepointsguy.com/feed/",
    "Cranky Flier": "https://crankyflier.com/feed/",
    "Aviation Safety Network": "https://aviation-safety.net/rss/rss.php",
    "Flying Magazine": "https://www.flyingmag.com/feed/",
    "Pilot Magazine": "https://www.pilotweb.aero/rss.xml"
}

class RSSAgent:
    """Agent for fetching news from multiple RSS feeds."""
    def __init__(self, feed_configs: Optional[Dict[str, str]] = None):
        self.feed_configs = feed_configs or DEFAULT_RSS_FEEDS

    async def fetch_articles(self) -> List[Dict[str, Any]]:
        """Fetch articles from all configured RSS feeds."""
        return fetch_multiple_rss_feeds(self.feed_configs)


def fetch_rss_feed(feed_url: str, source_name: Optional[str] = None) -> List[Dict[str, Any]]:
    """
    Fetches articles from a single RSS feed.
    
    Args:
        feed_url: URL of the RSS feed
        source_name: Custom name for the source (optional)
    
    Returns:
        List of article dictionaries
    """
    try:
        # Parse the RSS feed
        feed = feedparser.parse(feed_url)
        
        if feed.bozo:
            print(f"Warning: RSS feed {feed_url} has parsing issues")
        
        articles = []
        
        for entry in feed.entries[:20]:  # Limit to 20 articles per feed
            # Extract and clean the content
            content = extract_content(entry)
            
            # Parse the date
            published_date = parse_date(entry)
            
            # Create article object
            article = {
                "id": str(uuid.uuid4()),
                "title": clean_text(entry.get('title', '')),
                "date": published_date.isoformat(),
                "body": content,
                "link": entry.get('link', ''),
                "source": source_name or feed.feed.get('title', 'RSS Feed'),
                "status": "new",
                "feed_url": feed_url,
                "author": entry.get('author', ''),
                "category": extract_categories(entry)
            }
            
            # Only add articles with valid title and link
            if article["title"] and article["link"]:
                articles.append(article)
        
        print(f"Fetched {len(articles)} articles from {source_name or feed_url}")
        return articles
        
    except Exception as e:
        print(f"Error fetching RSS feed {feed_url}: {e}")
        return []


def fetch_multiple_rss_feeds(feed_configs: Optional[Dict[str, str]] = None) -> List[Dict[str, Any]]:
    """
    Fetches articles from multiple RSS feeds.
    
    Args:
        feed_configs: Dictionary of source_name -> feed_url mappings
    
    Returns:
        Combined list of articles from all feeds
    """
    if feed_configs is None:
        feed_configs = DEFAULT_RSS_FEEDS
    
    all_articles = []
    
    for source_name, feed_url in feed_configs.items():
        try:
            articles = fetch_rss_feed(feed_url, source_name)
            all_articles.extend(articles)
        except Exception as e:
            print(f"Error processing RSS feed {source_name}: {e}")
            continue
    
    print(f"Total RSS articles fetched: {len(all_articles)}")
    return all_articles


def fetch_custom_rss_feeds(feed_urls: List[str]) -> List[Dict[str, Any]]:
    """
    Fetches articles from a list of custom RSS feed URLs.
    
    Args:
        feed_urls: List of RSS feed URLs
    
    Returns:
        List of articles from all feeds
    """
    all_articles = []
    
    for feed_url in feed_urls:
        try:
            # Extract domain name as source
            domain = urlparse(feed_url).netloc
            source_name = domain.replace('www.', '').replace('.com', '').title()
            
            articles = fetch_rss_feed(feed_url, source_name)
            all_articles.extend(articles)
        except Exception as e:
            print(f"Error processing custom RSS feed {feed_url}: {e}")
            continue
    
    return all_articles


def extract_content(entry) -> str:
    """
    Extracts and cleans content from an RSS entry.
    """
    # Try different content fields
    content_fields = ['content', 'summary', 'description']
    
    for field in content_fields:
        if hasattr(entry, field):
            content = getattr(entry, field)
            if isinstance(content, list) and content:
                content = content[0].get('value', '')
            elif isinstance(content, str):
                content = content
            else:
                content = str(content) if content else ''
            
            if content:
                # Remove HTML tags
                content = re.sub(r'<[^>]+>', '', content)
                # Clean up whitespace
                content = re.sub(r'\s+', ' ', content).strip()
                return content[:1000]  # Limit content length
    
    return ""


def parse_date(entry) -> datetime:
    """
    Parses the publication date from an RSS entry.
    """
    date_fields = ['published_parsed', 'updated_parsed', 'created_parsed']
    
    for field in date_fields:
        if hasattr(entry, field):
            parsed_date = getattr(entry, field)
            if parsed_date:
                try:
                    return datetime(*parsed_date[:6])
                except (ValueError, TypeError):
                    continue
    
    # Fallback to current time
    return datetime.now()


def clean_text(text: str) -> str:
    """
    Cleans and normalizes text content.
    """
    if not text:
        return ""
    
    # Remove HTML entities
    text = re.sub(r'&[a-zA-Z]+;', '', text)

<<<<<<< HEAD
    # If the result is only whitespace, preserve it (used in tests)
    if not text.strip():
        return text

    # Normalize whitespace and trim
=======
    if text.strip() == "":
        return text

>>>>>>> cb663a6c
    text = re.sub(r'\s+', ' ', text).strip()
    return text


def extract_categories(entry) -> List[str]:
    """
    Extracts categories/tags from an RSS entry.
    """
    categories = []
    
    # Try different category fields
    if hasattr(entry, 'tags') and entry.tags:
        try:
            categories.extend([tag.term for tag in entry.tags])
        except TypeError:
            pass
    
    if hasattr(entry, 'category') and entry.category:
        categories.append(entry.category)
    
    return categories


def fetch_aviation_rss_feeds() -> List[Dict[str, Any]]:
    """
    Fetches articles from aviation-specific RSS feeds.
    """
    aviation_feeds = {
        "Aviation Week": "https://aviationweek.com/rss.xml",
        "Flight Global": "https://www.flightglobal.com/rss",
        "Simple Flying": "https://simpleflying.com/feed/",
        "Flying Magazine": "https://www.flyingmag.com/feed/"
    }
    
    return fetch_multiple_rss_feeds(aviation_feeds)


def fetch_business_rss_feeds() -> List[Dict[str, Any]]:
    """
    Fetches articles from business news RSS feeds that might contain aviation content.
    """
    business_feeds = {
        "Reuters Business": "https://feeds.reuters.com/reuters/businessNews",
        "Bloomberg": "https://feeds.bloomberg.com/markets/news.rss",
        "CNBC": "https://www.cnbc.com/id/100003114/device/rss/rss.html",
        "MarketWatch": "https://feeds.marketwatch.com/marketwatch/topstories/"
    }
    
    return fetch_multiple_rss_feeds(business_feeds)


def validate_rss_feed(feed_url: str) -> bool:
    """
    Validates if a URL is a valid RSS feed.
    
    Args:
        feed_url: URL to validate
    
    Returns:
        True if valid RSS feed, False otherwise
    """
    try:
        feed = feedparser.parse(feed_url)
        return len(feed.entries) > 0
    except Exception:
        return False


def get_feed_info(feed_url: str) -> Dict[str, Any]:
    """
    Gets information about an RSS feed.
    
    Args:
        feed_url: URL of the RSS feed
    
    Returns:
        Dictionary with feed information
    """
    try:
        feed = feedparser.parse(feed_url)
        
        return {
            "title": feed.feed.get('title', ''),
            "description": feed.feed.get('description', ''),
            "link": feed.feed.get('link', ''),
            "language": feed.feed.get('language', ''),
            "entry_count": len(feed.entries),
            "last_updated": feed.feed.get('updated', ''),
            "is_valid": len(feed.entries) > 0
        }
    except Exception as e:
        return {
            "error": str(e),
            "is_valid": False
        } <|MERGE_RESOLUTION|>--- conflicted
+++ resolved
@@ -191,21 +191,15 @@
     """
     if not text:
         return ""
-    
+
     # Remove HTML entities
     text = re.sub(r'&[a-zA-Z]+;', '', text)
 
-<<<<<<< HEAD
     # If the result is only whitespace, preserve it (used in tests)
     if not text.strip():
         return text
 
     # Normalize whitespace and trim
-=======
-    if text.strip() == "":
-        return text
-
->>>>>>> cb663a6c
     text = re.sub(r'\s+', ' ', text).strip()
     return text
 
